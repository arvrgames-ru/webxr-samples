--- conflicted
+++ resolved
@@ -151,7 +151,6 @@
           },
 
           {
-<<<<<<< HEAD
             title: 'Layer VS Non-Layer', category: 'Multi-layer',
             path: 'quad-ab-test.html',
             description: 'This sample is a A/B test quality comparison of rendering the same square texture using quad layer vs drawing the texture directly into the scene.',
@@ -162,11 +161,13 @@
             title: 'Layer Hit Test', category: 'Multi-layer',
             path: 'quad-select.html',
             description: 'This sample demonstrates a work-around to implement hit test on layers by placing transparent placeholders for each quad layer in the projection layer.',
-=======
+            noPolyfill: true
+          },
+          
+          {
             title: 'Media Layer', category: 'Basics',
             path: 'media-layer-sample.html',
             description: 'This sample shows how to use an equirect media layer for video playback.',
->>>>>>> b9c4e74d
             noPolyfill: true
           },
         ];
